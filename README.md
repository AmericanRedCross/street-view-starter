--- conflicted
+++ resolved
@@ -105,7 +105,6 @@
 python -m src.assign_gvi_to_points data/raw/mapillary data/interim/Three_Rivers_Michigan_USA_points_images.gpkg data/processed/Three_Rivers_GVI.gpkg
 ```
 
-<<<<<<< HEAD
 ### 4. Visualize the results
 
 We provide an option here but we encourage you to explore different ways to visualize the results. We would love to know what you try that works and what doesn't. How can we improve on these guidance materials?
@@ -135,9 +134,8 @@
 # python -m src.create_webmap path/to/input_file.gpkg path/to/output/output_file.html default_zoom_for_webmap 
 python -m src.create_webmap data/processed/Three_Rivers_h3_polygons_10.gpkg data/processed/Three_Rivers_gvi_webmap.html 10
 ```
-=======
+
 ## Config files
->>>>>>> 488396ff
 
 > ![NOTE]
 > Support for config files is a work in progress. We will add config file support progressively to the pipeline steps.  See [Issue #38](https://github.com/AmericanRedCross/street-view-green-view/issues/38) for progress.
