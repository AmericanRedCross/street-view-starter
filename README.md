# street-view-green-view

## Project description

### Goal

We want to automate mapping of urban vegetation from street level imagery (SLI) to create an informative layer for exploring which areas of a city might be at greater risk during future heat waves and for engaging people in discussions about green and nature-based solutions for climate adaptation. 

The collection and analysis of SLI can be used as part of a citizen science workflow. We hypothesize that a participatory approach to assessing issues like extreme heat hazards from climate change can empower communities by: giving them a greater understanding of the hazards facing their community, building their confidence in designing effective actions to reduce the impacts of those hazards, and strengthening connections between community members.

### Project inspiration

This project was inspired by the [Treepedia project](https://github.com/mittrees/Treepedia_Public) from [MIT Senseable City Lab](https://senseable.mit.edu/). Treepedia aimed to raise a proactive awareness of urban vegetation improvement, using computer vision techniques applied to Google Street View images. Treepedia measured and mapped the amount of vegetation cover along a city's streets by computing the Green View Index (GVI) on Google Street View (GSV) panoramas. Their method considered the obstruction of tree canopies and classified the images accordingly.

We plan to either collect imagery ourselves and use it in a local-only workflow, or we can leverage the crowd-sourced, openly licensed imagery uploaded to [Mapillary](https://www.mapillary.com/). This will give us greater control over the recency of the images and the geographic coverage of the images, and it may lower costs. 

### Why street level imagery (SLI)?

Satellite imagery is a well-known source of data, but launching a satellite is a costly endeavor and there are limits to what we can interpret from it. SLI provides an accessible way to gather images from a different perspective with exciting implications for humanitarians. 
- Effective hardware for SLI is no longer limited to vehicle-top rigs costing tens of thousands of dollars like those used by Google for their Street View service. There are a variety of options for high quality digital action cameras at a reasonable price that are durable, rugged, can capture at a frequent interval, and can automatically tag images with GPS coordinates. 
- There are more powerful computing resources, better data storage and transfer options, and innovations in algorithms and machine learning tools are making it easier and more accessible to quickly collect data, process large amounts of data, and automate extraction of insights. 
- There is a growing ecosystem of open tools and open data for SLI that organizations can use, build on, and contribute to.

### Contributing

This project is a collaboration with [Civic Tech DC](https://civictechdc.org/).

If you are interested in joining the project, please check out [`CONTRIBUTING.md`](CONTRIBUTING.md).

## Usage

### 0. Setup

> [!NOTE]
> This project has a `Makefile` with some convenience commands that came be invoked like `make <command name>`, e.g.. `make requirements`. You can either use them or do things yourself manually.

1. Create a Python virtual environment.
     - You can use the shortcut command `make create_environment`.
     - The log will tell you how to activate the environment. Do so with: `source .venv/bin/activate`
2. Install the project and its requirements.
    ```bash
    pip install -e .
    ```
    - You can use the shortcut command `make requirements` to do the same thing.
3. Put your raw OpenStreetMaps road vector data in `data/raw`.
    - Your raw data should be geospatial vector features of type `LineString`. The features must include standard OpenStreetMap keys `osm_id` and `highway`.
    - For example, download [`Three_Rivers_Michigan_USA_line.zip`](https://drive.google.com/file/d/1fpI4I5KP2WyVD5PeytW_hoXZswOt0dwA/view?usp=drive_link) to `data/raw/Three_Rivers_Michigan_USA_line.zip`. Note that this Google Drive link is only accessible to approved project members.
4. Make a copy of the `.env.example` file, removing the `.example` from the end of the filename.
    - To download images from [Mapillary](https://www.mapillary.com/) you will need to create a (free) account and replace `MY_MAPILLARY_CLIENT_TOKEN` in the `.env` file with your own token. See the "Setting up API access and obtaining a client token" section on this [Mapillary help page](https://help.mapillary.com/hc/en-us/articles/360010234680-Accessing-imagery-and-data-through-the-Mapillary-API). You only need to enable READ access scope on your token.

### 1. Sample points from roads data

The first step is to sample points along the roads in your provided data. You can use the [`create_points.py`](./src/create_points.py) script to sample these points and write them out to a new file. This script filters out certain types of highways, and then samples points along each remaining road. By default, the sampling distance is 20 meters.

#### Example

For example, if you're using the `Three_Rivers_Michigan_USA_line.zip` data mentioned in the "Setup" section above:

```bash
python -m src.create_points data/raw/Three_Rivers_Michigan_USA_line.zip data/interim/Three_Rivers_Michigan_USA_points.gpkg
```

This will write out a zipped shapefile containing the sampled points to `data/interim/Three_Rivers_Michigan_USA_points.gpkg`. The input and output formats can be any vector-based spatial data format [supported by geopandas](https://geopandas.org/en/stable/docs/user_guide/io.html), such as shapefiles, GeoJSON, and GeoPackage. The output format is automatically inferred from the file extension.

#### Advanced usage

For additional documentation on how to use `create_points.py`, you can run:

```bash
python -m src.create_points --help
```

Both the input files and output files support any file formats that geopandas supports, so long as it can correctly infer the format from the file extension. See the [geopandas documentation](https://geopandas.org/en/stable/docs/user_guide/io.html) for more details.

### 2. Match an image to each point

We want a 360 image for each of the sampled points. There is more than option for the imagery source, but you have to choose one option. You cannot use multiple sources (at least at this time). You can use the [`assign_images.py`](./src/assign_images.py) script to find the closest image to each point and generate a new file with the data included. The output will have `_images` appended to the filename.

#### Example

For example, if you're continuing from the example in previous steps and already generated a `Three_Rivers_Michigan_USA_points.gpkg` file:

```bash
python -m src.assign_images data/interim/Three_Rivers_Michigan_USA_points.gpkg MAPILLARY data/raw/images/Three_Rivers_Michigan_USA/ data/interim/Three_Rivers_Michigan_USA_points_images.gpkg
```

### 3. Assign a Green View score to each image/feature

<<<<<<< HEAD
Now that we have a point feature for each image, we want to analyze each image 
and assign a score to the relevant point feature. We can use the 
[`score_images.py`]('./src/score_images.py') script for this. We have two 
methods implemented. 
=======
Now that we have a point feature for each image, we want to calculate a Green View 
Index (GVI) score for each image and assign that score to the relevant point feature. 
We can use the [`assign_gvi_to_points.py`](./src/assign_gvi_to_points.py) script 
for this. 
>>>>>>> f960f6d1

With the `PIXELS` option, we can calculate a Green View Index (GVI) score.
For more information on how GVI is calculated, see Li et al. (2015), 
[_Who lives in greener neighborhoods?_](https://doi.org/10.1016/j.ufug.2015.07.006), 
Urban Forestry & Urban Greening 14, pp.751--759.

With the `SEGMENTATION` option, we can also use a pre-trained machine learning 
model to label the parts of each image then store the percentage labelled 
vegetation.

#### Example

This example follows from the files and directories created in previous steps and 
saves an output to a new file. 

```bash
python -m src.score_images data/interim/Three_Rivers_Michigan_USA_points_images.gpkg SEGMENTATION data/processed/Three_Rivers_segmentation_score.gpkg
```

## Config files

> ![NOTE]
> Support for config files is a work in progress. We will add config file support progressively to the pipeline steps.  See [Issue #38](https://github.com/AmericanRedCross/street-view-green-view/issues/38) for progress.

All command-line options for the pipeline CLI steps can also be provided in a [TOML-format](https://toml.io/en/) configuration file. An example config file can be found in [`configs/example.toml`](./configs/example.toml).

To use a config file, you can pass a config file using the `--config` option flag. For example, if running `create_points`, you can do:

```bash
python -m src.create_points \
    data/raw/Three_Rivers_Michigan_USA_line.zip \
    data/interim/Three_Rivers_Michigan_USA_points.gpkg \
    --config configs/example.toml
```

## Project Organization

    ├── LICENSE
    ├── Makefile                       <- Makefile with commands like `make data` or `make train`
    ├── README.md                      <- The top-level README for developers using this project.
    ├── data
    │   ├── interim                    <- Intermediate data that has been transformed.
    │   ├── processed                  <- The final, canonical data sets for modeling.
    │   └── raw                        <- The original, immutable data dump.
    │
    ├── notebooks                      <- Jupyter notebooks. Naming convention is a number (for ordering),
    │                                  the creator's initials, and a short `-` delimited description, e.g.
    │                                  `1.0-jqp-initial-data-exploration`.
    │
    ├── pyproject.toml                 <- Single source of truth for dependencies, build system, etc
    └── src                            <- Source code for use in this project.
        └── __init__.py                <- Makes src a Python module
        └── create_points.py           <- Creates a list of points along the roads of an area
        └── assign_images.py           <- Matches images to the list of points (downloading or from local)
        └── assign_gvi_to_points.py    <- Calculates a Green View Index (GVI) from the images

--------

<p><small>Project structure based on the <a target="_blank" href="https://drivendata.github.io/cookiecutter-data-science/">cookiecutter data science project template</a>. #cookiecutterdatascience</small></p><|MERGE_RESOLUTION|>--- conflicted
+++ resolved
@@ -86,17 +86,10 @@
 
 ### 3. Assign a Green View score to each image/feature
 
-<<<<<<< HEAD
-Now that we have a point feature for each image, we want to analyze each image 
-and assign a score to the relevant point feature. We can use the 
-[`score_images.py`]('./src/score_images.py') script for this. We have two 
-methods implemented. 
-=======
 Now that we have a point feature for each image, we want to calculate a Green View 
 Index (GVI) score for each image and assign that score to the relevant point feature. 
 We can use the [`assign_gvi_to_points.py`](./src/assign_gvi_to_points.py) script 
 for this. 
->>>>>>> f960f6d1
 
 With the `PIXELS` option, we can calculate a Green View Index (GVI) score.
 For more information on how GVI is calculated, see Li et al. (2015), 
