--- conflicted
+++ resolved
@@ -74,11 +74,7 @@
 
 ### 2. Match an image to each point
 
-<<<<<<< HEAD
-We want to fetch a 360 image for each sampled point. You can use the [`download_images.py`](./src/download_images.py) script to find the closest image to each point and download it to local file storage. The output will have `_images` appended to the filename.
-=======
-We want a 360 image for each of the sampled points. There is more than option for the imagery source, but you have to choose one option. You cannot use multiple sources (at least at this time). You can use the [`download_images.py`](./src/download_images.py) script to find the closest image to each point and generate a new file with the data included.
->>>>>>> 491cefdc
+We want a 360 image for each of the sampled points. There is more than option for the imagery source, but you have to choose one option. You cannot use multiple sources (at least at this time). You can use the [`assign_images.py`](./src/assign_images.py) script to find the closest image to each point and generate a new file with the data included. The output will have `_images` appended to the filename.
 
 #### Example
 
