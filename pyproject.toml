[build-system]
requires = ["flit_core >=3.2,<4"]
build-backend = "flit_core.buildapi"

[project]
name = "src"
version = "0.1.0"
description = "Mapping tree canopy cover from street level imagery."
readme = "README.md"
requires-python = ">=3.8"
license = { file = "LICENSE" }
authors = [{ name = "The American National Red Cross" }]
classifiers = [
]

dependencies = [
  "folium",
  "geopandas",
<<<<<<< HEAD
  "h3pandas",
=======
  "geopy",
  "loguru",
>>>>>>> 18577c1c
  "mapclassify",
  "matplotlib",
  "numpy",
  "opencv-python",
  "pandas",
  "pillow",
  "pytest-cov",
  "pytest",
  "python-dotenv",
  "requests",
  "ruff",
  "scikit-image",
  "shapely",
  "stamina",
  "tqdm",
  "typer",
]

## TOOLS ##

[tool.ruff]
src = ["src/**/*.py", "tests/**/*.py"]

[tool.ruff.lint]
select = [
  "E", # Pyflakes
  "F", # Pycodestyle
  "I", # isort
]
unfixable = ["F"]

[tool.ruff.lint.isort]
known-first-party = ["src"]
force-sort-within-sections = true

[tool.pytest.ini_options]
minversion = "6.0"
addopts = "--cov=src --cov-report=term --cov-report=html --cov-report=xml"
testpaths = ["tests"]

[tool.coverage.run]
source = ["src"]<|MERGE_RESOLUTION|>--- conflicted
+++ resolved
@@ -16,12 +16,9 @@
 dependencies = [
   "folium",
   "geopandas",
-<<<<<<< HEAD
+  "geopy",
   "h3pandas",
-=======
-  "geopy",
   "loguru",
->>>>>>> 18577c1c
   "mapclassify",
   "matplotlib",
   "numpy",
